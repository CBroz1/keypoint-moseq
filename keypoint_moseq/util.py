import os
import glob
import tabulate
import warnings
import numpy as np
import pandas as pd
import matplotlib.pyplot as plt
import jax, jax.numpy as jnp
from textwrap import fill
from scipy.ndimage import median_filter, convolve1d, gaussian_filter1d
from sklearn.decomposition import PCA
from sklearn.neighbors import NearestNeighbors
from scipy.spatial.distance import pdist, squareform
from jax_moseq.models.keypoint_slds import inverse_rigid_transform
from jax_moseq.utils import get_frequencies, batch
from vidio.read import OpenCVReader
from typing import Optional

na = jnp.newaxis


def np_io(fn):
    """Converts a function involving jax arrays to one that inputs and outputs
    numpy arrays."""
    return lambda *args, **kwargs: jax.device_get(
        fn(*jax.device_put(args), **jax.device_put(kwargs))
    )


def print_dims_to_explain_variance(pca, f):
    """Print the number of principal components requred to explain a given
    fraction of  variance.

    Parameters
    ----------
    pca: sklearn.decomposition._pca.PCA, A fit PCA model
    f: float, Target variance fraction
    """
    cs = np.cumsum(pca.explained_variance_ratio_)
    if cs[-1] < f:
        print(f"All components together only explain {cs[-1]*100}% of variance.")
    else:
        print(f">={f*100}% of variance exlained by {(cs>f).nonzero()[0].min()+1} components.")


def list_files_with_exts(filepath_pattern, ext_list, recursive=True):
    """This function lists all the files matching a pattern and with a an
    extension in a list of extensions.

    Parameters
    ----------
    filepath_pattern : str or list
        A filepath pattern or a list thereof. Filepath patterns can be be a
        single file, a directory, or a path with wildcards (e.g.,
        '/path/to/dir/prefix*').

    ext_list : list of str
        A list of file extensions to search for.

    recursive : bool, default=True
        Whether to search for files recursively.

    Returns
    -------
    list
        A list of file paths.
    """
    if isinstance(filepath_pattern, list):
        matches = []
        for fp in filepath_pattern:
            matches += list_files_with_exts(fp, ext_list, recursive=recursive)
        return sorted(set(matches))

    else:
        # make sure extensions all start with "." and are lowercase
        ext_list = ["." + ext.strip(".").lower() for ext in ext_list]

        if os.path.isdir(filepath_pattern):
            filepath_pattern = os.path.join(filepath_pattern, "*")

        # find all matches (recursively)
        matches = glob.glob(filepath_pattern)
        if recursive:
            for match in list(matches):
                matches += glob.glob(os.path.join(match, "**"), recursive=True)

        # filter matches by extension
        matches = [match for match in matches if os.path.splitext(match)[1].lower() in ext_list]
        return matches


def find_matching_videos(
    keys,
    video_dir,
    as_dict=False,
    recursive=True,
    recording_name_suffix="",
    video_extension=None,
):
    """
    Find video files for a set of recording names. The filename of each video
    is assumed to be a prefix within the recording name, i.e. the recording
    name has the form `{video_name}{more_text}`. If more than one video matches
    a recording name, the longest match will be used. For example given the
    following video directory::

        video_dir
        ├─ videoname1.avi
        └─ videoname2.avi

    the videos would be matched to recording names as follows::

        >>> keys = ['videoname1blahblah','videoname2yadayada']
        >>> find_matching_videos(keys, video_dir, as_dict=True)

        {'videoname1blahblah': 'video_dir/videoname1.avi',
         'videoname2blahblah': 'video_dir/videoname2.avi'}

    A suffix can also be specified, in which case the recording name is assumed
    to have the form `{video_name}{suffix}{more_text}`.

    Parameters
    -------
    keys: iterable
        Recording names (as strings)

    video_dir: str
        Path to the video directory.

    video_extension: str, default=None
        Extension of the video files. If None, videos are assumed to have the
        one of the following extensions: "mp4", "avi", "mov"

    recursive: bool, default=True
        If True, search recursively for videos in subdirectories of
        `video_dir`.

    as_dict: bool, default=False
        Determines whether to return a dict mapping recording names to video
        paths, or a list of paths in the same order as `keys`.

    recording_name_suffix: str, default=None
        Suffix to append to the video name when searching for a match.

    Returns
    -------
    video_paths: list or dict (depending on `as_dict`)
    """

    if video_extension is None:
        extensions = [".mp4", ".avi", ".mov"]
    else:
        if video_extension[0] != ".":
            video_extension = "." + video_extension
        extensions = [video_extension]

    videos = list_files_with_exts(video_dir, extensions, recursive=recursive)
    videos_to_paths = {os.path.splitext(os.path.basename(f))[0]: f for f in videos}

    video_paths = []
    for key in keys:
        matches = [
            v
            for v in videos_to_paths
            if os.path.basename(key).startswith(v + recording_name_suffix)
        ]
        assert len(matches) > 0, fill(f"No matching videos found for {key}")

        longest_match = sorted(matches, key=lambda v: len(v))[-1]
        video_paths.append(videos_to_paths[longest_match])

    if as_dict:
        return dict(zip(keys, video_paths))
    else:
        return video_paths


def pad_along_axis(arr, pad_widths, axis=0, value=0):
    """Pad an array along a single axis.

    Parameters
    -------
    arr: ndarray, Array to be padded
    pad_widths: tuple (int,int), Amount of padding on either end
    axis: int, Axis along which to add padding
    value: float, Value of padded array elements

    Returns
    _______
    padded_arr: ndarray
    """
    pad_widths_full = [(0, 0)] * len(arr.shape)
    pad_widths_full[axis] = pad_widths
    padded_arr = np.pad(arr, pad_widths_full, constant_values=value)
    return padded_arr


def filter_angle(angles, size=9, axis=0, method="median"):
    """Perform median filtering on time-series of angles by transforming to a
    (cos,sin) representation, filtering in R^2, and then transforming back into
    angle space.

    Parameters
    -------
    angles: ndarray
        Array of angles (in radians)

    size: int, default=9
        Size of the filtering kernel

    axis: int, default=0
        Axis along which to filter

    method: str, default='median'
        Method for filtering. Options are 'median' and 'gaussian'

    Returns
    -------
    filtered_angles: ndarray
    """
    if method == "median":
        kernel = np.where(np.arange(len(angles.shape)) == axis, size, 1)
        filter = lambda x: median_filter(x, kernel)
    elif method == "gaussian":
        filter = lambda x: gaussian_filter1d(x, size, axis=axis)
    return np.arctan2(filter(np.sin(angles)), filter(np.cos(angles)))


def get_centroids_headings(
    coordinates,
    anterior_idxs,
    posterior_idxs,
    bodyparts=None,
    use_bodyparts=None,
    **kwargs,
):
    """Compute centroids and headings from keypoint coordinates.

    Parameters
    -------
    coordinates: dict
        Dictionary mapping recording names to keypoint coordinates as
        ndarrays of shape (n_frames, n_bodyparts, [2 or 3]).

    anterior_idxs: array-like of int
        Indices of anterior bodyparts (after reindexing by `use_bodyparts`
        when the latter is specified).

    posterior_idxs: array-like of int
        Indices of anterior bodyparts (after reindexing by `use_bodyparts`
        when the latter is specified).

    bodyparts: list of str, default=None
        List of bodypart names in `coordinates`. Used to reindex coordinates
        when `use_bodyparts` is specified.

    use_bodyparts: list of str, default=None
        Ordered list of bodyparts used to reindex `coordinates`.

    Returns
    -------
    centroids: dict
        Dictionary mapping recording names to centroid coordinates as ndarrays
        of shape (n_frames, [2 or 3]).

    headings: dict
        Dictionary mapping recording names to heading angles (in radians) as 1d
        arrays of shape (n_frames,).
    """
    if bodyparts is not None and use_bodyparts is not None:
        coordinates = reindex_by_bodyparts(coordinates, bodyparts, use_bodyparts)

    centroids, headings = {}, {}
    for key, coords in coordinates.items():
        coords = interpolate_keypoints(coords, np.isnan(coords).any(-1))
        centroids[key] = np.median(coords, axis=1)
        anterior_loc = coords[:, posterior_idxs].mean(1)
        posterior_loc = coords[:, anterior_idxs].mean(1)
        heading_vec = anterior_loc - posterior_loc
        headings[key] = np.arctan2(*heading_vec.T[::-1]) + np.pi

    return centroids, headings


def filter_centroids_headings(centroids, headings, filter_size=9):
    """Perform median filtering on centroids and headings.

    Parameters
    -------
    centroids: dict
        Centroids stored as a dictionary mapping recording names to ndarrays,
        of shape (n_frames, [2 or 3]).

    headings: dict
        Dictionary mapping recording names to heading angles (in radians) as 1d
        arrays of shape (n_frames,).

    filter_size: int, default=9
        Kernel size for median filtering

    Returns
    -------
    filtered_centroids: dict
    filtered_headings: dict
    """
    centroids = {k: median_filter(v, (filter_size, 1)) for k, v in centroids.items()}
    headings = {k: filter_angle(v, size=filter_size) for k, v in headings.items()}
    return centroids, headings


def get_syllable_instances(
    stateseqs,
    min_duration=3,
    pre=30,
    post=60,
    min_frequency=0,
    min_instances=0,
):
    """Map each syllable to a list of instances when it occured. Only include
    instances that meet the criteria specified by `pre`, `post`, and
    `min_duration`. Only include syllables that meet the criteria specified by
    `min_frequency` and `min_instances`.

    Parameters
    -------
    stateseqs: dict {str : 1d array}
        Dictionary mapping names to syllable sequences

    min_duration: int, default=3
        Mininum duration for inclusion of a syllable instance

    pre: int, default=30
        Syllable instances that start before this location in the state
        sequence will be excluded

    post: int, default=60
        Syllable instances that end after this location in the state sequence
        will be excluded

    min_frequency: int, default=0
        Minimum allowed frequency (across all state sequences) for inclusion of
        a syllable

    min_instances: int, default=0
        Minimum number of instances (across all state sequences) for inclusion
        of a syllable

    Returns
    -------
    syllable_instances: dict
        Dictionary mapping each syllable to a list of instances. Each instance
        is a tuple (name,start,end) representing subsequence
        `stateseqs[name][start:end]`.
    """
    num_syllables = int(max(map(max, stateseqs.values())) + 1)
    syllable_instances = [[] for syllable in range(num_syllables)]

    for key, stateseq in stateseqs.items():
        transitions = np.nonzero(stateseq[1:] != stateseq[:-1])[0] + 1
        starts = np.insert(transitions, 0, 0)
        ends = np.append(transitions, len(stateseq))
        for s, e, syllable in zip(starts, ends, stateseq[starts]):
            if e - s >= min_duration and s >= pre and s < len(stateseq) - post:
                syllable_instances[syllable].append((key, s, e))

    frequencies_filter = get_frequencies(stateseqs) >= min_frequency
    counts_filter = np.array(list(map(len, syllable_instances))) >= min_instances
    use_syllables = np.all([frequencies_filter, counts_filter], axis=0).nonzero()[0]
    return {syllable: syllable_instances[syllable] for syllable in use_syllables}


def get_edges(use_bodyparts, skeleton):
    """Represent the skeleton as a list of index-pairs.

    Parameters
    -------
    use_bodyparts: list
        Bodypart names

    skeleton: list
        Pairs of bodypart names as tuples (bodypart1,bodypart2)

    Returns
    -------
    edges: list
        Pairs of indexes representing the enties of `skeleton`
    """
    edges = []
    if len(skeleton) > 0:
        if isinstance(skeleton[0][0], int):
            edges = skeleton
        else:
            assert use_bodyparts is not None, fill(
                "If skeleton edges are specified using bodypart names, "
                "`use_bodyparts` must be specified"
            )

            for bp1, bp2 in skeleton:
                if bp1 in use_bodyparts and bp2 in use_bodyparts:
                    edges.append([use_bodyparts.index(bp1), use_bodyparts.index(bp2)])
    return edges


def reindex_by_bodyparts(data, bodyparts, use_bodyparts, axis=1):
    """Use an ordered list of bodyparts to reindex keypoint coordinates.

    Parameters
    -------
    data: dict or ndarray
        A single array of keypoint coordinates or a dict mapping from names to
        arrays of keypoint coordinates

    bodyparts: list
        Label for each keypoint represented in `data`

    use_bodyparts: list
        Ordered subset of keypoint labels

    axis: int, default=1
        The axis in `data` that represents keypoints. It is required that
        `data.shape[axis]==len(bodyparts)`.

    Returns
    -------
    reindexed_data: ndarray or dict
        Keypoint coordinates in the same form as `data` with reindexing
        applied.
    """
    ix = np.array([bodyparts.index(bp) for bp in use_bodyparts])
    if isinstance(data, np.ndarray):
        return np.take(data, ix, axis)
    else:
        return {k: np.take(v, ix, axis) for k, v in data.items()}


def get_instance_trajectories(
    syllable_instances,
    coordinates,
    pre=0,
    post=None,
    centroids=None,
    headings=None,
    filter_size=9,
):
    """Extract keypoint trajectories for a collection of syllable instances.

    If centroids and headings are provided, each trajectory is transformed into
    the ego-centric reference frame from the moment of syllable onset. When
    `post` is not None, trajectories will all terminate a fixed number of
    frames after syllable onset.

    Parameters
    -------
    syllable_instances: list
        List of syllable instances, where each instance is a tuple of the form
        (name,start,end)

    coordinates: dict
        Dictionary mapping names to coordinates, formatted as ndarrays with
        shape (num_frames, num_keypoints, d)

    pre: int, default=0
        Number of frames to include before syllable onset

    post: int, defualt=None
        Determines the length of the trajectory. When `post=None`, the
        trajectory terminates at the end of the syllable instance. Otherwise
        the trajectory terminates at a fixed number of frames after syllable
        (where the number is determined by `post`).

    centroids: dict, default=None
        Dictionary with the same keys as `coordinates` mapping each name to an
        ndarray with shape (num_frames, d)

    headings: dict, default=None
        Dictionary with the same keys as `coordinates` mapping each name to a
        1d array of heading angles in radians

    filter_size: int, default=9
        Size of median filter applied to `centroids` and `headings`

    Returns
    -------
    trajectories: list
        List or array of trajectories (a list is used when `post=None`,
        otherwise an array). Each trajectory is an array of shape
        (n_frames, n_bodyparts, [2 or 3]).
    """
    if centroids is not None and headings is not None:
        centroids, headings = filter_centroids_headings(
            centroids, headings, filter_size=filter_size
        )

    if post is None:
        trajectories = [coordinates[key][s - pre : e] for key, s, e in syllable_instances]
        if centroids is not None and headings is not None:
            trajectories = [
                np_io(inverse_rigid_transform)(x, centroids[key][s], headings[key][s])
                for x, (key, s, e) in zip(trajectories, syllable_instances)
            ]
    else:
        trajectories = np.array(
            [coordinates[key][s - pre : s + post] for key, s, e in syllable_instances]
        )
        if centroids is not None and headings is not None:
            c = np.array([centroids[key][s] for key, s, e in syllable_instances])[:, None]
            h = np.array([headings[key][s] for key, s, e in syllable_instances])[:, None]
            trajectories = np_io(inverse_rigid_transform)(trajectories, c, h)

    return trajectories


def sample_instances(
    syllable_instances,
    num_samples,
    mode="random",
    pca_samples=50000,
    pca_dim=4,
    n_neighbors=50,
    coordinates=None,
    pre=5,
    post=15,
    centroids=None,
    headings=None,
    filter_size=9,
):
    """Sample a fixed number of instances for each syllable.

    Parameters
    ----------
    syllable_instances: dict
        Mapping from each syllable to a list of instances, where each instance
        is a tuple of the form (name,start,end)

    num_samples: int
        Number of samples return for each syllable

    mode: str, {'random', 'density'}, default='random'
        Sampling method to use. Options are:

        - 'random': Instances are chosen randomly (without replacement)
        - 'density': For each syllable, a syllable-specific density function is
          computed in trajectory space and compared to the overall density
          across all syllables. An exemplar instance that maximizes this ratio
          is chosen for each syllable, and its nearest neighbors are randomly
          sampled.

    pca_samples: int, default=50000
        Number of trajectories to sample when fitting a PCA model for density
        estimation (used when `mode='density'`)

    pca_dim: int, default=4
        Number of principal components to use for density estimation (used when
        `mode='density'`)

    n_neighbors: int, defualt=50
        Number of neighbors to use for density estimation and for sampling the
        neighbors of the examplar syllable instance (used when
        `mode='density'`)

    coordinates, pre, pos, centroids, heading, filter_size
        Passed to :py:func:`keypoint_moseq.util.get_instance_trajectories`

    Returns
    -------
    sampled_instances: dict
        Dictionary in the same format as `syllable_instances` mapping each
        syllable to a list of sampled instances.
    """
    assert mode in ["random", "density"]
    assert all([len(v) >= num_samples for v in syllable_instances.values()])
    assert n_neighbors >= num_samples

    if mode == "random":
        sampled_instances = {
            syllable: [
                instances[i] for i in np.random.choice(len(instances), num_samples, replace=False)
            ]
            for syllable, instances in syllable_instances.items()
        }
        return sampled_instances

    elif mode == "density":
        assert not (coordinates is None or headings is None or centroids is None), fill(
            "`coordinates`, `headings` and `centroids` are required when " '`mode == "density"`'
        )

        for key in coordinates.keys():
            outliers = np.isnan(coordinates[key]).any(-1)
            coordinates[key] = interpolate_keypoints(coordinates[key], outliers)

        trajectories = {
            syllable: get_instance_trajectories(
                instances,
                coordinates,
                pre=pre,
                post=post,
                centroids=centroids,
                headings=headings,
                filter_size=filter_size,
            )
            for syllable, instances in syllable_instances.items()
        }
        X = np.vstack(list(trajectories.values()))

        if X.shape[0] > pca_samples:
            X = X[np.random.choice(X.shape[0], pca_samples, replace=False)]

        pca = PCA(n_components=pca_dim).fit(X.reshape(X.shape[0], -1))
        Xpca = pca.transform(X.reshape(X.shape[0], -1))
        all_nbrs = NearestNeighbors(n_neighbors=n_neighbors).fit(Xpca)

        sampled_instances = {}

        for syllable, X in trajectories.items():
            Xpca = pca.transform(X.reshape(X.shape[0], -1))
            nbrs = NearestNeighbors(n_neighbors=n_neighbors).fit(Xpca)
            distances, indices = nbrs.kneighbors(Xpca)
            local_density = 1 / distances.mean(1)

            distances, _ = all_nbrs.kneighbors(Xpca)
            global_density = 1 / distances.mean(1)
            exemplar = np.argmax(local_density / global_density)
            samples = np.random.choice(indices[exemplar], num_samples, replace=False)
            sampled_instances[syllable] = [syllable_instances[syllable][i] for i in samples]

        return sampled_instances

    else:
        raise ValueError("Invalid mode: {}".format(mode))


def interpolate_along_axis(x, xp, fp, axis=0):
    """Linearly interpolate along a given axis.

    Parameters
    ----------
    x: 1D array
        The x-coordinates of the interpolated values
    xp: 1D array
        The x-coordinates of the data points
    fp: ndarray
        The y-coordinates of the data points. fp.shape[axis] must
        be equal to the length of xp.

    Returns
    -------
    x_interp: ndarray
        The interpolated values, with the same shape as fp except along the
        interpolation axis.
    """
    assert len(xp.shape) == len(x.shape) == 1
    assert fp.shape[axis] == len(xp)
    assert len(xp) > 0, "xp must be non-empty; cannot interpolate without datapoints"

    fp = np.moveaxis(fp, axis, 0)
    shape = fp.shape[1:]
    fp = fp.reshape(fp.shape[0], -1)

    x_interp = np.zeros((len(x), fp.shape[1]))
    for i in range(fp.shape[1]):
        x_interp[:, i] = np.interp(x, xp, fp[:, i])
    x_interp = x_interp.reshape(len(x), *shape)
    x_interp = np.moveaxis(x_interp, 0, axis)
    return x_interp


def interpolate_keypoints(coordinates, outliers):
    """Use linear interpolation to impute the coordinates of outliers.

    Parameters
    ----------
    coordinates : ndarray of shape (num_frames, num_keypoints, dim)
        Keypoint observations.
    outliers : ndarray of shape (num_frames, num_keypoints)
        Binary indicator whose true entries are outlier points.

    Returns
    -------
    interpolated_coordinates : ndarray with same shape as `coordinates`
        Keypoint observations with outliers imputed.
    """
    interpolated_coordinates = np.zeros_like(coordinates)
    for i in range(coordinates.shape[1]):
        xp = np.nonzero(~outliers[:, i])[0]
        if len(xp) > 0:
            interpolated_coordinates[:, i, :] = interpolate_along_axis(
                np.arange(coordinates.shape[0]), xp, coordinates[xp, i, :]
            )
    return interpolated_coordinates


def filtered_derivative(Y_flat, ksize, axis=0):
    """Compute the filtered derivative of a signal along a given axis.

    When `ksize=3`, for example, the filtered derivative is

    .. math::

        \\dot{y_t} = \\frac{1}{3}( x_{t+3}+x_{t+2}+x_{t+1}-x_{t-1}-x_{t-2}-x_{t-3})


    Parameters
    ----------
    Y_flat: ndarray
        The signal to differentiate

    ksize: int
        The size of the filter. Must be odd.

    axis: int, default=0
        The axis along which to differentiate

    Returns
    -------
    dY: ndarray
        The filtered derivative of the signal
    """
    kernel = np.ones(ksize + 1) / (ksize + 1)
    pre = convolve1d(Y_flat, kernel, origin=-(ksize + 1) // 2, axis=axis)
    post = convolve1d(Y_flat, kernel, origin=ksize // 2, axis=axis)
    return post - pre


def permute_cyclic(arr, mask=None, axis=0):
    """Cyclically permute an array along a given axis.

    Parameters
    ----------
    arr: ndarray
        The array to permute

    mask: ndarray, optional
        A boolean mask indicating which elements to permute. If None, all
        elements are permuted.

    axis: int, default=0
        The axis along which to permute

    Returns
    -------
    arr_permuted: ndarray
        The permuted array
    """
    if mask is None:
        mask = np.ones_like(arr)

    arr = np.moveaxis(arr, axis, 0)
    mask = np.moveaxis(mask, axis, 0)

    shape = arr.shape
    arr = arr.reshape(arr.shape[0], -1)
    mask = mask.reshape(mask.shape[0], -1)

    arr_permuted = np.zeros_like(arr)
    for i in range(arr.shape[1]):
        arr_permuted[mask[:, i] > 0, i] = np.roll(
            arr[mask[:, i] > 0, i], np.random.randint(0, mask[:, i].sum())
        )

    arr_permuted = arr_permuted.reshape(shape)
    arr_permuted = np.moveaxis(arr_permuted, 0, axis)
    return arr_permuted


def _print_colored_table(row_labels, col_labels, values):
    try:
        from IPython.display import display

        display_available = True
    except ImportError:
        display_available = False

    title = "Proportion of NaNs"
    df = pd.DataFrame(values, index=row_labels, columns=col_labels)

    if display_available:

        def colorize(val):
            color = plt.get_cmap("Reds")(val * 0.8)
            return f"background-color: rgba({int(color[0]*255)}, {int(color[1]*255)}, {int(color[2]*255)}, {color[3]})"

        colored_df = df.style.applymap(colorize).set_caption("Proportion of NaNs")
        display(colored_df)
        return colored_df
    else:
        print(title)
        print(tabulate(df, headers="keys", tablefmt="simple_grid", showindex=True))


def check_nan_proportions(coordinates, bodyparts, warning_threshold=0.5, breakdown=False, **kwargs):
    """Check if any bodyparts have a high proportion of NaNs.

    Parameters
    ----------
    coordinates: dict
        Dictionary mapping filenames to keypoint coordinates as ndarrays of
        shape (n_frames, n_bodyparts, 2)

    bodyparts: list of str
        Name of each bodypart. The order of the names should match the order of
        the bodyparts in `coordinates`.

    warning_threshold: float, default=0.5
        If the proportion of NaNs for a bodypart is greater than
        `warning_threshold`, then a warning is printed.

    breakdown: bool, default=False
        Whether to print a table detailing the proportion of NaNs for each
        bodyparts in each array of `coordinates`.
    """
    if breakdown:
        keys = sorted(coordinates.keys())
        nan_props = [np.isnan(coordinates[k]).any(-1).mean(0) for k in keys]
        _print_colored_table(keys, bodyparts, nan_props)
    else:
        all_coords = np.concatenate(list(coordinates.values()))
        nan_props = np.isnan(all_coords).any(-1).mean(0)
        if np.any(nan_props > warning_threshold):
            bps = [bp for bp, p in zip(bodyparts, nan_props) if p > warning_threshold]
            warnings.warn(
                "\nCoordinates for the following bodyparts are missing (set to NaN) in at least "
                "{}% of frames:\n - {}\n\n".format(warning_threshold * 100, "\n - ".join(bps))
            )
            warnings.warn(
                "This may cause problems during modeling. See "
                "https://keypoint-moseq.readthedocs.io/en/latest/FAQs.html#high-proportion-of-nans"
                " for additional information."
            )


def _get_percent_padding(sequence_lengths, seg_length):
    """
    Calculate the percentage of padding required when batching sequences of the specified
    lengths (see :py:func:`keypoint_moseq.util.batch`)

    Parameters
    ----------
    sequence_lengths : numpy.ndarray
        Array of sequence lengths
    seg_length : int
        Segment length to use for batching

    Returns
    -------
    percent_padding: float
        Percentage of total padding required relative to total sequence length.
        Formula: (total_padding / total_sequence_length) * 100

    Examples
    --------
    >>> sequence_lengths = np.array([8, 15, 4])
    >>> seg_length = 10
    >>> percent_padding = _get_percent_padding(sequence_lengths, seg_length)
    # Returns padding percentage considering:
    # - Padding needed for 8-element sequence (2 elements)
    # - Padding needed for 15-element sequence (5 elements)
    # - Padding needed for 4-element sequence (6 elements)
    # Result will be (2+5+6) / (8+15+4) * 100 = 48.15%
    """
    padding = (-sequence_lengths % seg_length).sum()
    return padding / sequence_lengths.sum() * 100


def _find_optimal_segment_length(
    sequence_lengths,
    max_seg_length=10_000,
    max_percent_padding=50,
    min_fragment_length=4,
):
    """Find a segment length to use for batching (see :py:func:`keypoint_moseq.util.batch`).

    Parameters
    ----------
    sequence_lengths : array-like
        Lengths of sequences to be batched. All lengths must be greater than `min_fragment_length`.
    max_seg_length : int, default=10_000
        Maximum allowed segment length.
    max_percent_padding : float, default=50
        Maximum allowed padding as a percentage of summed sequence lengths.
    min_fragment_length : int, default=4
        Minimum allowed length sequence length after batching (excluding padding).

    Returns
    -------
    segment_length: int
        Segment length that (approximately) satisfies all constraints.

    Notes
    -----
    The algorithm has two main phases:
    1. Find a segment length that satisfies the padding constraint by trying progressively
       shorter sequence lengths
    2. Increment segment length to ensure all batched sequences are >= min_fragment_length
    """
    sequence_lengths = np.array(sequence_lengths)
    assert np.all(
        sequence_lengths > min_fragment_length
    ), f"All sequences must have at least {min_fragment_length + 1} elements"

    candidate_seg_lengths = np.sort(np.unique(np.minimum(sequence_lengths, max_seg_length)))[::-1]

    for seg_length in candidate_seg_lengths:
        percent_padding = _get_percent_padding(sequence_lengths, seg_length)
        if percent_padding <= max_percent_padding:
            break

    if percent_padding > max_percent_padding:
        warnings.warn(
            f"No segment length found that satisfies the padding constraint. "
            f"Using maximum value of {max_seg_length}. "
            f"This may cause modeling to run more slowly than necessary. "
            f"To fix, try decreasing 'max_seg_length'."
        )
        seg_length = max_seg_length

    while True:
        remainders = sequence_lengths % seg_length
        nonzero_remainders = remainders[remainders != 0]

        if np.all(nonzero_remainders >= min_fragment_length):
            break

        seg_length += nonzero_remainders.min()

    return seg_length


def format_data(
    coordinates,
    confidences=None,
    keys=None,
    bodyparts=None,
    use_bodyparts=None,
    conf_pseudocount=1e-3,
    added_noise_level=0.1,
    seg_length=None,
    max_seg_length=10_000,
    max_percent_padding=50,
    min_fragment_length=4,
    **kwargs,
):
    """Format keypoint coordinates and confidences for inference.

    Data are transformed as follows:
        1. Coordinates and confidences are each merged into a single array
           using :py:func:`keypoint_moseq.util.batch`. Each row of the merged
           arrays is a segment from one recording.
        2. The keypoints axis is reindexed according to the order of elements
           in `use_bodyparts` with respect to their initial orer in
           `bodyparts`.
        3. Uniform noise proportional to `added_noise_level` is added to the
           keypoint coordinates to prevent degenerate solutions during fitting.
        4. Keypoint confidences are augmented by `conf_pseudocount`.
        5. Wherever NaNs occur in the coordinates, they are replaced by values
           imputed using linear interpolation, and the corresponding
           confidences are set to `conf_pseudocount`.

    Parameters
    ----------
    coordinates: dict
        Keypoint coordinates for a collection of recordings. Values must be
        numpy arrays of shape (T,K,D) where K is the number of keypoints and
        D={2 or 3}.

    confidences: dict, default=None
        Nonnegative confidence values for the keypoints in `coordinates` as
        numpy arrays of shape (T,K).

    keys: list of str, default=None
        (See :py:func:`keypoint_moseq.util.batch`)

    bodyparts: list, default=None
        Label for each keypoint represented in `coordinates`. Required to
        reindex coordinates and confidences according to `use_bodyparts`.

    use_bodyparts: list, default=None
        Ordered subset of keypoint labels to be used for modeling. If
        `use_bodyparts=None`, then all keypoints are used.

    conf_pseudocount: float, default=1e-3
        Pseudocount used to augment keypoint confidences.

    seg_length: int, default=None
        Force a specific segment length for batching instead of determining one algorithmically.
        If provided, 'max_seg_length', and 'max_percent_padding' are ignored.
        'min_fragment_length' is still enforced to prevent downstream runtime errors.

    max_seg_length: int, default=10,000
        Maximim allowed segment length for batching (see :py:func:`keypoint_moseq.util.batch`).
        Ignored if `seg_length` is provided.

    max_percent_padding: float, default=50
        Maximum allowed padding as a percentage of the total sequence length when data are batched
        (see :py:func:`keypoint_moseq.util.batch`). Ignored if `seg_length` is provided.

    min_fragment_length: int, default=4
        Minimum allowed sequence length after batching (see :py:func:`keypoint_moseq.util.batch`).

    Returns
    -------
    data: dict with the following items

        Y: jax array with shape (n_segs, seg_length, K, D)
            Keypoint coordinates from all recordings broken into fixed-length
            segments.

        conf: jax array with shape (n_segs, seg_length, K)
            Confidences from all recordings broken into fixed-length segments.
            If no input is provided for `confidences`, then
            `data["conf"]=None`.

        mask: jax array with shape (n_segs, seg_length)
            Binary array where 0 indicates areas of padding
            (see :py:func:`keypoint_moseq.util.batch`).

    metadata: tuple (keys, bounds)
        Metadata for the rows of `Y`, `conf` and `mask`, as a tuple with a
        array of recording names and an array of (start,end) times. See
        :py:func:`jax_moseq.utils.batch` for details.
    """
    if keys is None:
        keys = sorted(coordinates.keys())
    else:
        bad_keys = set(keys) - set(coordinates.keys())
        assert len(bad_keys) == 0, fill(f"Keys {bad_keys} not found in coordinates")

    assert len(keys) > 0, "No recordings found"

    num_keypoints = [coordinates[key].shape[-2] for key in keys]
    assert len(set(num_keypoints)) == 1, fill(
        f"All recordings must have the same number of keypoints, but "
        f"found {set(num_keypoints)} keypoints across recordings."
    )

    if bodyparts is not None:
        assert len(bodyparts) == num_keypoints[0], fill(
            f"The number of keypoints in `coordinates` ({num_keypoints[0]}) "
            f"does not match the number of labels in `bodyparts` "
            f"({len(bodyparts)})"
        )

    if any(["/" in key for key in keys]):
        warnings.warn(
            fill(
                'WARNING: Recording names should not contain "/", this will cause '
                "problems with saving/loading hdf5 files."
            )
        )

    if confidences is None:
        confidences = {key: np.ones_like(coordinates[key][..., 0]) for key in keys}

    if bodyparts is not None and use_bodyparts is not None:
        coordinates = reindex_by_bodyparts(coordinates, bodyparts, use_bodyparts)
        confidences = reindex_by_bodyparts(confidences, bodyparts, use_bodyparts)

    for key in keys:
        outliers = np.isnan(coordinates[key]).any(-1)
        coordinates[key] = interpolate_keypoints(coordinates[key], outliers)
        confidences[key] = np.where(outliers, 0, np.nan_to_num(confidences[key]))

    if not seg_length:
        seg_length = _find_optimal_segment_length(
            [coordinates[key].shape[0] for key in keys],
            max_seg_length=max_seg_length,
            max_percent_padding=max_percent_padding,
            min_fragment_length=min_fragment_length,
        )

    Y, mask, metadata = batch(coordinates, seg_length=seg_length, keys=keys)
    assert np.all(mask.sum(axis=1) >= min_fragment_length), fill(
        f"All segments must contain at least {min_fragment_length} frames of data, "
        f"but found segments with as few as {int(mask.sum(axis=1).min())} frames."
    )
    Y = Y.astype(float)

    conf = batch(confidences, seg_length=seg_length, keys=keys)[0]
    if np.min(conf) < 0:
        conf = np.maximum(conf, 0)
        warnings.warn(fill("Negative confidence values are not allowed and will be set to 0."))
    conf = conf + conf_pseudocount

    if added_noise_level > 0:
        rng = np.random.default_rng(42)
        Y += rng.uniform(-added_noise_level, added_noise_level, Y.shape)

    data = jax.device_put({"mask": mask, "Y": Y, "conf": conf})
    return data, metadata


def get_typical_trajectories(
    coordinates,
    results,
    pre=5,
    post=15,
    min_frequency=0.005,
    min_duration=3,
    bodyparts=None,
    use_bodyparts=None,
    density_sample=True,
    sampling_options={"n_neighbors": 50},
):
    """Generate representative keypoint trajectories for each syllable.

    Parameters
    ----------
    coordinates: dict
        Dictionary mapping recording names to keypoint coordinates as ndarrays
        of shape (n_frames, n_bodyparts, 2).

    results: dict
        Dictionary containing modeling results for a dataset (see
        :py:func:`keypoint_moseq.fitting.extract_results`).

    pre: int, default=5, post: int, default=15
        Defines the temporal window around syllable onset for computing the
        average trajectory. Note that the window is independent of the actual
        duration of the syllable.

    min_frequency: float, default=0.005
        Minimum frequency of a syllable to plotted.

    min_duration: float, default=3
        Minimum duration of a syllable instance to be included in the
        trajectory average.

    bodyparts: list of str, default=None
        List of bodypart names in `coordinates`.

    use_bodyparts: list of str, default=None
        Ordered list of bodyparts to include in each trajectory. If None, all
        bodyparts will be included.

    density_sample : bool, default=True
        Whether to use density sampling when generating trajectories. If True,
        the trajectory is based on the most exemplary syllable instances,
        rather than being average across all instances.

    sampling_options: dict, default={'n_neighbors':50}
        Dictionary of options for sampling syllable instances (see
        :py:func:`keypoint_moseq.util.sample_instances`). Only used when
        `density_sample` is True.

    Returns
    -------
    representative_trajectories: dict
        Dictionary mapping syllable indexes to representative trajectories
        as arrays of shape (pre+pose, n_bodyparts, [2 or 3]).
    """
    if bodyparts is not None and use_bodyparts is not None:
        coordinates = reindex_by_bodyparts(coordinates, bodyparts, use_bodyparts)

    syllables = {k: v["syllable"] for k, v in results.items()}
    centroids = {k: v["centroid"] for k, v in results.items()}
    headings = {k: v["heading"] for k, v in results.items()}

    min_instances = sampling_options["n_neighbors"] if density_sample else 1
    syllable_instances = get_syllable_instances(
        syllables,
        pre=pre,
        post=post,
        min_duration=min_duration,
        min_frequency=min_frequency,
        min_instances=min_instances,
    )

    if len(syllable_instances) == 0:
        raise ValueError(
            fill(
                "No syllables with sufficient instances to generate a trajectory. "
                "This usually occurs when there is not enough inut data or when "
                "all frames have the same syllable label (use "
                "`plot_syllable_frequencies` to check if this is the case)"
            )
        )
        return

    if density_sample:
        sampling_options["mode"] = "density"
        sampled_instances = sample_instances(
            syllable_instances,
            sampling_options["n_neighbors"],
            coordinates=coordinates,
            centroids=centroids,
            headings=headings,
            pre=pre,
            post=post,
            **sampling_options,
        )
    else:
        sampled_instances = syllable_instances

    trajectories = {
        syllable: get_instance_trajectories(
            instances,
            coordinates,
            pre=pre,
            post=post,
            centroids=centroids,
            headings=headings,
        )
        for syllable, instances in sampled_instances.items()
    }

    return {s: np.nanmedian(ts, axis=0) for s, ts in trajectories.items()}


def syllable_similarity(
    coordinates,
    results,
    metric="cosine",
    pre=5,
    post=15,
    min_frequency=0.005,
    min_duration=3,
    bodyparts=None,
    use_bodyparts=None,
    density_sample=False,
    sampling_options={"n_neighbors": 50},
    **kwargs,
):
    """Generate a distance matrix over syllable trajectories.

    See :py:func:`keypoint_moseq.util.get_typical_trajectories` for a
    description of the parameters not listed below.

    Parameters
    ----------
    metric: str, default='cosine'
        Distance metric to use. See :py:func:`scipy.spatial.pdist` for options.

    Returns
    -------
    distances : ndarray of shape (n_syllables, n_syllables)
        Pairwise distances between the typical trajectories associated with
        each syllable. Only syllables with sufficient frequency of occurence
        are included.

    syllable_ixs : array of int
        Syllable indexes corresponding to the rows and columns of `distances`.
    """
    typical_trajectories = get_typical_trajectories(
        coordinates,
        results,
        pre,
        post,
        min_frequency,
        min_duration,
        bodyparts,
        use_bodyparts,
        density_sample,
        sampling_options,
    )

    syllable_ixs = sorted(typical_trajectories.keys())
    Xs = np.stack([typical_trajectories[s] for s in syllable_ixs])
    distances = squareform(pdist(Xs.reshape(Xs.shape[0], -1), metric))
    return distances, syllable_ixs


def downsample_timepoints(data, downsample_rate):
    """
    Downsample timepoints, e.g. of coordinates or confidences.

    Parameters
    ----------
    data: ndarray or dict
        Array of shape (n_frames, ...) or a dictionary with such arrays as values.

    downsample_rate: int
        The downsampling rate (e.g., `downsample_rate=2` keeps every other frame).

    Returns
    -------
    downsampled_data: ndarray or dict
        Downsampled array or dictionary of arrays.

    indexes: ndarray or dict
        Downsampled timepoints (in the original numbering)
    """
    if isinstance(data, dict):
        downsampled_data = {}
        indexes = {}
        for k, v in data.items():
            downsampled_data[k], indexes[k] = downsample_timepoints(v, downsample_rate)
    else:
        downsampled_data = data[::downsample_rate]
        indexes = np.arange(len(downsampled_data)) * downsample_rate
    return downsampled_data, indexes


def check_video_paths(video_paths, keys):
    """
    Check if video paths are valid and match the keys.

    Parameters
    ----------
    video_paths: dict
        Dictionary mapping keys to video paths.

    keys: list
        List of keys that require a video path.

    Raises
    ------
    ValueError
        If any of the following are true:
        - a video path is not provided for a key in `keys`
        - a video isn't readable.
        - a video path does not exist.
    """
    missing_keys = set(keys) - set(video_paths.keys())

    nonexistent_videos = []
    unreadable_videos = []
    for path in video_paths.values():
        if not os.path.exists(path):
            nonexistent_videos.append(path)
        else:
            try:
                reader = OpenCVReader(path)
                reader[reader.nframes - 1]
                reader.close()
            except:
                unreadable_videos.append(path)

    error_messages = []

    if len(missing_keys) > 0:
        error_messages.append("The following keys require a video path: {}".format(missing_keys))
    if len(nonexistent_videos) > 0:
        error_messages.append("The following videos do not exist: {}".format(nonexistent_videos))
    if len(unreadable_videos) > 0:
        error_messages.append(
            "The following videos are not readable and must be reencoded: {}".format(
                unreadable_videos
            )
        )

    if len(error_messages) > 0:
        raise ValueError("\n\n".join(error_messages))


def generate_syllable_mapping(results: dict, syllable_grouping: list[list[int]]) -> dict[int, int]:
    """
    Create a mapping from old syllable indexes to new syllable indexes such that each group of
    syllables in `syllable_grouping` is mapped to a single index. All syllables not included in
    `syllable_grouping` will be treated as single-index groups. New indices are assigned to groups
    based on frequency, with the most frequent groups getting the lowest indices.

    Parameters
    ----------
    results: dict
        Dictionary containing modeling results for a dataset (see
        :py:func:`keypoint_moseq.fitting.extract_results`).

    syllable_grouping: list[list[int]]
        List of lists representing groups of syllables that should be mapped to a single index.

    Returns
    -------
    mapping: dict[int, int]
        A dictionary mapping each original syllable index to a new syllable index.

    Example
    -------
    >>> results = load_hdf5(results_path)
    >>> syllable_grouping = [[0, 1], [2, 5, 6]]
    >>> mapping = generate_syllable_mapping(results, syllable_grouping)
    >>> print(mapping)
    >>> # {0: 0, 1: 0, 2: 1, 3: 2, 4: 3, 5: 1, 6: 1}
    """
    # Count the number of times each syllable is used
    syllable_counts = np.zeros(max(max(v["syllable"]) for v in results.values()) + 1, dtype=int)
    for v in results.values():
        unique, counts = np.unique(v["syllable"], return_counts=True)
        syllable_counts[unique] += counts

    # Get a list of all syllables that are in a group
    syllables_to_group = [s for group in syllable_grouping for s in group]

    # Count the total number of times a group of syllables is used
    all_counts = []
    for group in syllable_grouping:
        group_count = sum(syllable_counts[s] for s in group)
        all_counts.append((group_count, group))

    # Count the number of times a single syllable is used
    for syllable in range(len(syllable_counts)):
        if syllable not in syllables_to_group:
            all_counts.append((syllable_counts[syllable], [syllable]))

    all_counts.sort(reverse=True)

    mapping = {}
    for i, (_, syllables) in enumerate(all_counts):
        for syllable in syllables:
            mapping[syllable] = i

    return mapping


def apply_syllable_mapping(results: dict, mapping: dict[int, int]) -> dict:
    """
    Relabel syllables based on the provided mapping.

    Parameters
    ----------
    results: dict
        Dictionary containing modeling results for a dataset (see
        :py:func:`keypoint_moseq.fitting.extract_results`).

    mapping: dict[int, int]
        A dictionary mapping each original syllable index to a new syllable index.

    Returns
    -------
    remapped_results: dict
        A dictionary with the same structure as `results`, but with relabled syllables.
    """
    new_results = {}
    for key, value in results.items():
        new_results[key] = {}
        for k, v in value.items():
            if k == "syllable":
                new_results[key][k] = np.array([mapping[s] for s in v])
            else:
                new_results[key][k] = np.copy(v)
    return new_results


def get_distance_to_medoid(coordinates: np.ndarray) -> np.ndarray:
    """Compute the Euclidean distance from each keypoint to the medoid (median position)
    of all keypoints at each frame.

    Parameters
    -------
    coordinates: ndarray of shape (n_frames, n_keypoints, keypoint_dim)
        Keypoint coordinates where keypoint_dim is 2 or 3.

    Returns
    -------
    distances: ndarray of shape (n_frames, n_keypoints)
        Euclidean distances from each keypoint to the medoid position at each frame.
    """
    medoids = np.median(coordinates, axis=1)  # (n_frames, keypoint_dim)
    return np.linalg.norm(coordinates - medoids[:, None, :], axis=-1)  # (n_frames, n_keypoints)


<<<<<<< HEAD
def find_medoid_distance_outliers(
    coordinates: np.ndarray, outlier_scale_factor: float = 6.0, **kwargs
) -> dict[str, np.ndarray]:
    """Identify keypoint distance outliers using Median Absolute Deviation (MAD).
=======
def find_keypoint_distance_outliers(coordinates: np.ndarray, outlier_scale_factor: float = 6.0, **kwargs) -> dict[str, np.ndarray]:
    """Identify outlier keypoints based on their distance to animal's medoid.
>>>>>>> 070a3bc3

    Keypoints are considered outliers when their distance to the medoid at a given timepoint differs
    from its median value by a multiple of the median absolute deviation (MAD) for that keypoint.

    Parameters
    -------
    coordinates: ndarray of shape (n_frames, n_keypoints, keypoint_dim)
        Keypoint coordinates where keypoint_dim is 2 or 3. Only the first two dimensions (x, y) are
        used for distance calculations.

    outlier_scale_factor: float, default=6.0
        Multiplier used to set the outlier threshold. Higher values result in fewer outliers.

    **kwargs
        Additional keyword arguments (ignored), usually overflow from **config().

    Returns
    -------
    result: dict with the following items

        mask: ndarray of shape (n_frames, n_keypoints)
            Boolean array where True indicates outlier keypoints.

        thresholds: ndarray of shape (n_keypoints,)
            Distance thresholds used to classify outlier timepoints for each keypoint.
    """
<<<<<<< HEAD
    distances = get_distance_to_medoid(coordinates)  # (n_frames, n_keypoints)
    medians = np.median(distances, axis=0)  # (n_keypoints,)
    MADs = np.median(np.abs(distances - medians[None, :]), axis=0)  # (n_keypoints,)
=======
    distances = keypoint_distances_to_medoid(coordinates) # (n_frames, n_keypoints)
    median_distances = np.median(distances, axis=0)  # (n_keypoints,)
    MADs = np.median(np.abs(distances - median_distances[None, :]), axis=0)  # (n_keypoints,)
>>>>>>> 070a3bc3
    outlier_thresholds = MADs * outlier_scale_factor + medians  # (n_keypoints,)
    outlier_mask = distances > outlier_thresholds[None, :]  # (n_frames, n_keypoints)
    return {"mask": outlier_mask, "thresholds": outlier_thresholds}


def plot_keypoint_traces(
<<<<<<< HEAD
    traces: list[np.ndarray],
    plot_title: Optional[str] = None,
    bodyparts: Optional[list[str]] = None,
    line_labels: Optional[list[str]] = None,
    thresholds: Optional[np.ndarray] = None,
    shading_mask: Optional[np.ndarray] = None,
) -> plt.Figure:
    """Create a multi-panel plot showing keypoint traces over time.
=======
        traces: list[np.ndarray],
        plot_title: Optional[str] = None,
        bodyparts: Optional[list[str]] = None,
        line_labels: Optional[list[str]] = None,
        thresholds: Optional[np.ndarray] = None,
        shading_mask: Optional[np.ndarray] = None) -> plt.Figure:
    """Create a multi-panel plot showing keypoint traces over time (used to visualize outliers).
>>>>>>> 070a3bc3

    Creates a figure with one subplot per keypoint, where each subplot shows multiple
    trace lines over time. Optional features include threshold lines, shaded regions,
    and custom labels.

    Parameters
    -------
    traces: list of ndarrays
        List of arrays, each with shape (n_frames, n_keypoints). Each array
        represents a different trace to plot.

    plot_title: str, optional
        Title to display at the top of the figure.

    bodyparts: list of str, optional
        Names of bodyparts corresponding to each keypoint. Used for subplot titles.
        Must have length equal to n_keypoints.

    line_labels: list of str, optional
        Labels for each trace line in the legend. Must have length equal to
        the number of traces.

    thresholds: ndarray of shape (n_keypoints,), optional
        Threshold values to plot as horizontal dashed lines for each keypoint.

    shading_mask: ndarray of shape (n_frames, n_keypoints), optional
        Boolean mask indicating frames to shade (e.g., outlier frames).
        True values will be shaded in grey.

    Returns
    -------
    fig: matplotlib.figure.Figure
        The created figure with subplots for each keypoint.
    """

    if not traces:
        raise ValueError("traces cannot be empty")

    n_keypoints = traces[0].shape[1]

    for i, trace_array in enumerate(traces):
        if trace_array.shape[1] != n_keypoints:
            raise ValueError(
                f"All trace arrays must have same number of keypoints. "
                f"Array {i} has {trace_array.shape[1]} keypoints, expected {n_keypoints}"
            )

    if bodyparts is not None and len(bodyparts) != n_keypoints:
        raise ValueError(
            f"Length of bodyparts list ({len(bodyparts)}) does not match "
            f"number of keypoints in traces ({n_keypoints})"
        )

    if shading_mask is not None:
        if shading_mask.shape != traces[0].shape:
            raise ValueError(
                f"Shading mask shape {shading_mask.shape} must match traces shape {traces[0].shape}"
            )

    fig, axes = plt.subplots(n_keypoints, 1, figsize=(16, 3 * n_keypoints), constrained_layout=True)
    if n_keypoints == 1:
        axes = [axes]  # Ensure axes is always a list

    for keypoint_idx in range(n_keypoints):
        ax = axes[keypoint_idx]

        if shading_mask is not None:
            shaded_frames = np.where(shading_mask[:, keypoint_idx])[0]
            if len(shaded_frames) > 0:
                for frame in shaded_frames:
                    ax.axvspan(frame - 0.5, frame + 0.5, alpha=0.1, color="grey")

        for line_idx, trace_array in enumerate(traces):
            label = line_labels[line_idx] if line_labels else f"Line {line_idx}"
            ax.plot(trace_array[:, keypoint_idx], label=label)

        if thresholds is not None:
            threshold_value = thresholds[keypoint_idx]
            ax.axhline(
                y=threshold_value,
                color="black",
                linestyle="--",
                alpha=0.7,
                label=f"Threshold ({threshold_value:.2f})",
            )

        ax.set_xlabel("Frame")
        ax.set_ylabel("Trace Value")

        if bodyparts is not None:
            ax.set_title(f"{bodyparts[keypoint_idx]}")
        else:
            ax.set_title(f"Keypoint {keypoint_idx}")

        ax.legend(loc="upper right")
        ax.grid(True, alpha=0.3)

    if plot_title is not None:
        fig.suptitle(plot_title, fontsize=16)
    return fig

<<<<<<< HEAD

def plot_medoid_distance_outliers(
    project_dir: str,
    recording_name: str,
    original_coordinates: np.ndarray,
    interpolated_coordinates: np.ndarray,
    outlier_mask,
    outlier_thresholds,
    bodyparts: list[str],
    **kwargs,
):
    """Create and save a plot comparing original vs interpolated keypoint distances.
=======
def plot_keypoint_distance_outliers(project_dir: str,
                                    recording_name: str,
                                    original_coordinates: np.ndarray, 
                                    interpolated_coordinates: np.ndarray,
                                    outlier_mask, outlier_thresholds,
                                    bodyparts: list[str],
                                    **kwargs):
    """Create and save a plot comparing distance-to-medoid for original vs. interpolated keypoints.
>>>>>>> 070a3bc3

    Generates a multi-panel plot showing the distance from each keypoint to the medoid
    position for both original and interpolated coordinates. The plot includes threshold
    lines and shaded regions for outlier frames. Saves the figure to the QA plots
    directory.

    Parameters
    -------
    project_dir: str
        Path to the project directory where the plot will be saved.

    recording_name: str
        Name of the recording, used for the plot title and filename.

    original_coordinates: ndarray of shape (n_frames, n_keypoints, keypoint_dim)
        Original keypoint coordinates before interpolation.

    interpolated_coordinates: ndarray of shape (n_frames, n_keypoints, keypoint_dim)
        Keypoint coordinates after interpolation.

    outlier_mask: ndarray of shape (n_frames, n_keypoints)
        Boolean mask indicating outlier keypoints (True = outlier).

    outlier_thresholds: ndarray of shape (n_keypoints,)
        Distance thresholds for each keypoint above which points are considered outliers.

    bodyparts: list of str
        Names of bodyparts corresponding to each keypoint. Must have length equal to
        n_keypoints.

    **kwargs
        Additional keyword arguments (ignored), usually overflow from **config().

    Returns
    -------
    None
        The plot is saved to 'QA/plots/keypoint_distance_outliers/{recording_name}.png'.
    """

    plot_path = os.path.join(
        project_dir,
        "quality_assurance",
        "plots",
        "keypoint_distance_outliers",
        f"{recording_name}.png",
    )
    os.makedirs(os.path.dirname(plot_path), exist_ok=True)

    original_distances = get_distance_to_medoid(original_coordinates)  # (n_frames, n_keypoints)
    interpolated_distances = get_distance_to_medoid(
        interpolated_coordinates
    )  # (n_frames, n_keypoints)

    fig = plot_keypoint_traces(
        traces=[original_distances, interpolated_distances],
        plot_title=recording_name,
        bodyparts=bodyparts,
        line_labels=["Original", "Interpolated"],
        thresholds=outlier_thresholds,
        shading_mask=outlier_mask,
    )

    fig.savefig(plot_path, dpi=300)
    plt.close()
    print(f"Saved keypoint distance outlier plot for {recording_name} to {plot_path}.")<|MERGE_RESOLUTION|>--- conflicted
+++ resolved
@@ -1448,15 +1448,10 @@
     return np.linalg.norm(coordinates - medoids[:, None, :], axis=-1)  # (n_frames, n_keypoints)
 
 
-<<<<<<< HEAD
 def find_medoid_distance_outliers(
     coordinates: np.ndarray, outlier_scale_factor: float = 6.0, **kwargs
 ) -> dict[str, np.ndarray]:
     """Identify keypoint distance outliers using Median Absolute Deviation (MAD).
-=======
-def find_keypoint_distance_outliers(coordinates: np.ndarray, outlier_scale_factor: float = 6.0, **kwargs) -> dict[str, np.ndarray]:
-    """Identify outlier keypoints based on their distance to animal's medoid.
->>>>>>> 070a3bc3
 
     Keypoints are considered outliers when their distance to the medoid at a given timepoint differs
     from its median value by a multiple of the median absolute deviation (MAD) for that keypoint.
@@ -1483,31 +1478,15 @@
         thresholds: ndarray of shape (n_keypoints,)
             Distance thresholds used to classify outlier timepoints for each keypoint.
     """
-<<<<<<< HEAD
     distances = get_distance_to_medoid(coordinates)  # (n_frames, n_keypoints)
     medians = np.median(distances, axis=0)  # (n_keypoints,)
     MADs = np.median(np.abs(distances - medians[None, :]), axis=0)  # (n_keypoints,)
-=======
-    distances = keypoint_distances_to_medoid(coordinates) # (n_frames, n_keypoints)
-    median_distances = np.median(distances, axis=0)  # (n_keypoints,)
-    MADs = np.median(np.abs(distances - median_distances[None, :]), axis=0)  # (n_keypoints,)
->>>>>>> 070a3bc3
     outlier_thresholds = MADs * outlier_scale_factor + medians  # (n_keypoints,)
     outlier_mask = distances > outlier_thresholds[None, :]  # (n_frames, n_keypoints)
     return {"mask": outlier_mask, "thresholds": outlier_thresholds}
 
 
 def plot_keypoint_traces(
-<<<<<<< HEAD
-    traces: list[np.ndarray],
-    plot_title: Optional[str] = None,
-    bodyparts: Optional[list[str]] = None,
-    line_labels: Optional[list[str]] = None,
-    thresholds: Optional[np.ndarray] = None,
-    shading_mask: Optional[np.ndarray] = None,
-) -> plt.Figure:
-    """Create a multi-panel plot showing keypoint traces over time.
-=======
         traces: list[np.ndarray],
         plot_title: Optional[str] = None,
         bodyparts: Optional[list[str]] = None,
@@ -1515,7 +1494,6 @@
         thresholds: Optional[np.ndarray] = None,
         shading_mask: Optional[np.ndarray] = None) -> plt.Figure:
     """Create a multi-panel plot showing keypoint traces over time (used to visualize outliers).
->>>>>>> 070a3bc3
 
     Creates a figure with one subplot per keypoint, where each subplot shows multiple
     trace lines over time. Optional features include threshold lines, shaded regions,
@@ -1617,20 +1595,6 @@
         fig.suptitle(plot_title, fontsize=16)
     return fig
 
-<<<<<<< HEAD
-
-def plot_medoid_distance_outliers(
-    project_dir: str,
-    recording_name: str,
-    original_coordinates: np.ndarray,
-    interpolated_coordinates: np.ndarray,
-    outlier_mask,
-    outlier_thresholds,
-    bodyparts: list[str],
-    **kwargs,
-):
-    """Create and save a plot comparing original vs interpolated keypoint distances.
-=======
 def plot_keypoint_distance_outliers(project_dir: str,
                                     recording_name: str,
                                     original_coordinates: np.ndarray, 
@@ -1639,7 +1603,6 @@
                                     bodyparts: list[str],
                                     **kwargs):
     """Create and save a plot comparing distance-to-medoid for original vs. interpolated keypoints.
->>>>>>> 070a3bc3
 
     Generates a multi-panel plot showing the distance from each keypoint to the medoid
     position for both original and interpolated coordinates. The plot includes threshold
